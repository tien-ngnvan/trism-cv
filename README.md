<<<<<<< HEAD
# TRISM Inference Script
This script performs batch inference on a folder of images using a Triton Inference Server model.

## 📂 Input
- **image_folder**: Path to the folder containing images (jpg, png, etc.).
- Images are loaded using OpenCV (`cv2.imread`) into a list of `np.ndarray` objects.

## ⚙️ Configuration

```python
image_folder = "path/to/image_folder"   
model_name = "yolov_deyo_ensemble"
batch_size = 1 # You can pass a custom batch size or use default (e.g., 1)
```

## 🚀 Inference
```python
model = TritonModel(
    model=model_name, 
    version=1,                    # Model version on Triton server
    url="localhost:8001",         # Triton server address
    grpc=True                     # Use gRPC protocol for communication
)

outputs = model.run(
    data_list=images,              # list of images 
    auto_config=True,
    batch_size=batch_size
)
```

## 📤 Output
- A list of numpy arrays, one for each input image.
- Each output has shape `(n_detections, 6)` where `6 = [x1, y1, x2, y2, confidence, class_id]`

### 🧪 Debug Output
```python
for i, out in enumerate(outputs):
    print(f"Image {i}: shape = {out.shape}, dtype = {out.dtype}")
```

=======
# ⚡ TRISM Inference Client

Perform **batch inference** on models deployed in a **Triton Inference
Server** using a Python client.

------------------------------------------------------------------------

## 📘 Introduction

`TritonModel` supports: - Connecting to Triton Server (gRPC or HTTP)
- **Multi-input** and **multi-output** models
- Automatic **batching** and **data stacking**
- Auto-generating `config.pbtxt` based on model metadata from Triton

------------------------------------------------------------------------

## 📂 Input Data Structure

The input passed to the `run()` function is a **dict**:

``` python
data = {
    "input_name_1": [array1, array2, ...],
    "input_name_2": [array1, array2, ...],
}
```

-   **Key**: must match the input name defined on the Triton Server.
-   **Value**: a list of tensors with the same shape (already padded but
    not stacked).
    The client will automatically stack, split into batches, and send to
    the server.

------------------------------------------------------------------------

## 🚀 Example Usage

``` python
from trism_cv import TritonModel
import numpy as np

# Initialize client & run inference
model = TritonModel(model="model_name", version=1, url="# Triton server address", grpc=True)

# --- Case 1: Batched input ---
# data is a list of images with the same shape (HxWx3)
batched_data = [np.random.rand(640,640,3).astype(np.uint8)] * 3
outputs_batched = model.run({"INPUT": batched_data}, auto_config=True, batch_size=2) #batch_size default=2, can be customized
print("Batched output:", outputs_batched)


# --- Case 2: No batch ---
single_data = [np.random.rand(640, 640, 3).astype(np.float32)]  
outputs_single = model.run({"INPUT": single_data}, auto_config=True, batch_size=1) 
print("Single output:", outputs_single)
```

------------------------------------------------------------------------

## 📊 Output Format

The `TritonModel.run()` method can return 4 different formats depending
on the model:

| Output Type   | Batched                        | Non-batched                  |
|----------------|--------------------------------|------------------------------|
| Single output  | `list[np.ndarray]`             | `np.ndarray`                 |
| Multi-output   | `dict[str, list[np.ndarray]]`  | `dict[str, np.ndarray]`      |



Example of how to handle the output:

``` python
if isinstance(outputs, dict):
    # Multi-output model
    for name, out in outputs.items():
        for i in range(len(out) if isinstance(out, list) else 1):
            result = out[i] if isinstance(out, list) else out
            print(f"{name}: {result.shape}")
else:
    # Single-output model
    for out in (outputs if isinstance(outputs, list) else [outputs]):
        print(out.shape)
```

------------------------------------------------------------------------

## ⚙️ Auto Configuration (`config.pbtxt`)

`TritonModel` can automatically generate the `config.pbtxt` file by
reading metadata from the Triton Server. This helps users:

-   Avoid writing input/output configuration manually
-   Ensure compatibility with the server's model definition

------------------------------------------------------------------------

## ✅ Environment Requirements

-   Python \>= 3.9
-   opencv-python
-   numpy
-   tqdm
-   tritonclient
-   trism_cv (custom module)

Quick installation:

``` bash
pip install opencv-python numpy tqdm tritonclient[grpc]
```

------------------------------------------------------------------------

## 🧠 Notes

-   All inputs must have the same shape for batching.
-   Input keys must match those defined on Triton.
-   The model must be in **READY** state on the server.
-   Multiple batches can be processed in parallel to increase
    throughput.

------------------------------------------------------------------------

>>>>>>> 13ca2c8d
## License
[GNU AGPL v3.0](LICENSE).<br>
Copyright &copy; 2025 [Tien Nguyen Van](https://github.com/tien-ngnvan). All rights reserved.<|MERGE_RESOLUTION|>--- conflicted
+++ resolved
@@ -1,46 +1,3 @@
-<<<<<<< HEAD
-# TRISM Inference Script
-This script performs batch inference on a folder of images using a Triton Inference Server model.
-
-## 📂 Input
-- **image_folder**: Path to the folder containing images (jpg, png, etc.).
-- Images are loaded using OpenCV (`cv2.imread`) into a list of `np.ndarray` objects.
-
-## ⚙️ Configuration
-
-```python
-image_folder = "path/to/image_folder"   
-model_name = "yolov_deyo_ensemble"
-batch_size = 1 # You can pass a custom batch size or use default (e.g., 1)
-```
-
-## 🚀 Inference
-```python
-model = TritonModel(
-    model=model_name, 
-    version=1,                    # Model version on Triton server
-    url="localhost:8001",         # Triton server address
-    grpc=True                     # Use gRPC protocol for communication
-)
-
-outputs = model.run(
-    data_list=images,              # list of images 
-    auto_config=True,
-    batch_size=batch_size
-)
-```
-
-## 📤 Output
-- A list of numpy arrays, one for each input image.
-- Each output has shape `(n_detections, 6)` where `6 = [x1, y1, x2, y2, confidence, class_id]`
-
-### 🧪 Debug Output
-```python
-for i, out in enumerate(outputs):
-    print(f"Image {i}: shape = {out.shape}, dtype = {out.dtype}")
-```
-
-=======
 # ⚡ TRISM Inference Client
 
 Perform **batch inference** on models deployed in a **Triton Inference
@@ -48,7 +5,7 @@
 
 ------------------------------------------------------------------------
 
-## 📘 Introduction
+## Introduction
 
 `TritonModel` supports: - Connecting to Triton Server (gRPC or HTTP)
 - **Multi-input** and **multi-output** models
@@ -57,7 +14,7 @@
 
 ------------------------------------------------------------------------
 
-## 📂 Input Data Structure
+## Input Data Structure
 
 The input passed to the `run()` function is a **dict**:
 
@@ -76,7 +33,7 @@
 
 ------------------------------------------------------------------------
 
-## 🚀 Example Usage
+## Example Usage
 
 ``` python
 from trism_cv import TritonModel
@@ -100,7 +57,7 @@
 
 ------------------------------------------------------------------------
 
-## 📊 Output Format
+## Output Format
 
 The `TritonModel.run()` method can return 4 different formats depending
 on the model:
@@ -129,7 +86,7 @@
 
 ------------------------------------------------------------------------
 
-## ⚙️ Auto Configuration (`config.pbtxt`)
+## Auto Configuration (`config.pbtxt`)
 
 `TritonModel` can automatically generate the `config.pbtxt` file by
 reading metadata from the Triton Server. This helps users:
@@ -139,7 +96,7 @@
 
 ------------------------------------------------------------------------
 
-## ✅ Environment Requirements
+## Environment Requirements
 
 -   Python \>= 3.9
 -   opencv-python
@@ -156,7 +113,7 @@
 
 ------------------------------------------------------------------------
 
-## 🧠 Notes
+## Notes
 
 -   All inputs must have the same shape for batching.
 -   Input keys must match those defined on Triton.
@@ -166,7 +123,6 @@
 
 ------------------------------------------------------------------------
 
->>>>>>> 13ca2c8d
 ## License
 [GNU AGPL v3.0](LICENSE).<br>
 Copyright &copy; 2025 [Tien Nguyen Van](https://github.com/tien-ngnvan). All rights reserved.