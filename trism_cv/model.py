--- conflicted
+++ resolved
@@ -4,17 +4,10 @@
 from tqdm import tqdm
 from typing import Union, Dict
 from tritonclient.grpc import InferInput, InferRequestedOutput
-<<<<<<< HEAD
 
 from trism_cv import client
 from .triton_types import np2trt
 
-=======
-
-from trism_cv import client
-from .types import np2trt
-
->>>>>>> e83403a3
 def load_image(img_path: str) -> np.ndarray:
     image = cv2.imread(img_path)
     if image is None:
@@ -149,15 +142,6 @@
             all_outputs.append(output)
 
         if len(self._outputs) > 1:
-<<<<<<< HEAD
-            merged = {
-                out.name: ([o[out.name] for o in all_outputs])
-                for out in self._outputs
-            }
-        else:
-            out_name = self._outputs[0].name
-            merged = ([o[out_name] for o in all_outputs])
-=======
             merged = {}
             for out in self._outputs:
                 all_batches = [o[out.name] for o in all_outputs]
@@ -175,7 +159,6 @@
                 arr = batch[out_name]
                 for i in range(arr.shape[0]):
                     merged.append(arr[i])
->>>>>>> e83403a3
             
         return merged
 
